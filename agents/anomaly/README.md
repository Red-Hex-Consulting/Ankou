<<<<<<< HEAD
# Anomaly

This is not a normal agent, it was inspired by boku7's Loki. You can utilize this by building the agent which will net an app directory. You can put /app in the resources folder of a hollowed electron application.

## Building

```
npm run buiild
```
=======
# Anomaly

This is not a normal agent, it was inspired by boku7's Loki. You can utilize this by building the agent which will net an app directory. You can put /app in the resources folder of a hollowed electron application.

## Building

```
npm run buiild
```
>>>>>>> b3426720
<|MERGE_RESOLUTION|>--- conflicted
+++ resolved
@@ -1,4 +1,3 @@
-<<<<<<< HEAD
 # Anomaly
 
 This is not a normal agent, it was inspired by boku7's Loki. You can utilize this by building the agent which will net an app directory. You can put /app in the resources folder of a hollowed electron application.
@@ -7,15 +6,4 @@
 
 ```
 npm run buiild
-```
-=======
-# Anomaly
-
-This is not a normal agent, it was inspired by boku7's Loki. You can utilize this by building the agent which will net an app directory. You can put /app in the resources folder of a hollowed electron application.
-
-## Building
-
-```
-npm run buiild
-```
->>>>>>> b3426720
+```